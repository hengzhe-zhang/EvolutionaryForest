--- conflicted
+++ resolved
@@ -25,13 +25,10 @@
     'smt',
     'pytest',
     'joblib',
-<<<<<<< HEAD
     'linear-tree',
     'mlxtend',
     'sklearn2pmml',
     'tpot',
-=======
->>>>>>> b9561b07
 ]
 
 setup_requirements = ['pytest-runner', ]
@@ -64,10 +61,6 @@
     test_suite='tests',
     tests_require=test_requirements,
     url='https://github.com/zhenlingcn/evolutionary_forest',
-<<<<<<< HEAD
-    version='0.1.6',
-=======
     version='0.1.7',
->>>>>>> b9561b07
     zip_safe=False,
 )