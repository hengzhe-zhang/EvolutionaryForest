import enum
import logging
import random
import time
from functools import lru_cache, wraps
from typing import List, Tuple

import dill
import joblib
import numpy as np
import shap
import torch
from cachetools import cached, LRUCache
from cachetools.keys import hashkey
from deap import base
from deap import creator
from deap import gp
from deap import tools
from deap.gp import PrimitiveTree, Primitive, Terminal
from numpy.testing import assert_almost_equal
from onedal.primitives import rbf_kernel
from scipy.spatial.distance import cdist
from scipy.stats import wilcoxon, truncnorm
from sklearn import model_selection
from sklearn.base import RegressorMixin, ClassifierMixin, clone
from sklearn.datasets import make_regression
from sklearn.feature_selection import VarianceThreshold
from sklearn.inspection import permutation_importance
from sklearn.linear_model import RidgeCV, LogisticRegression
from sklearn.linear_model._base import LinearModel
from sklearn.metrics import (
    accuracy_score,
    r2_score,
)
from sklearn.model_selection import (
    StratifiedKFold,
    train_test_split,
    KFold,
)
from sklearn.pipeline import Pipeline
from sklearn.preprocessing import StandardScaler
from sklearn.tree import BaseDecisionTree

from evolutionary_forest.component.configuration import (
    EvaluationConfiguration,
    ImbalancedConfiguration,
    NoiseConfiguration,
)
from evolutionary_forest.component.generalization.cache.sharpness_memory import (
    TreeLRUCache,
)
from evolutionary_forest.component.generalization.local_sensitive_shuffle import (
    local_sensitive_shuffle_by_value,
)
from evolutionary_forest.component.generalization.pac_utils.random_node_selection import (
    select_one_node_per_path,
)
from evolutionary_forest.component.gradient_optimization.gradient_descent import (
    gradient_optimization,
    contrastive_gradient_optimization,
)
from evolutionary_forest.component.post_processing.value_alignment import quick_fill
from evolutionary_forest.component.stgp.shared_type import (
    CategoricalFeature,
    FeatureLayer,
)
from evolutionary_forest.component.stgp.strongly_type_gp_utility import (
    multi_tree_evaluation_typed,
)
from evolutionary_forest.component.tree_utils import (
    node_depths_top_down,
)
from evolutionary_forest.model.MTL import MTLRidgeCV, MTLLassoCV
from evolutionary_forest.model.MixupPredictor import MixupRegressor
from evolutionary_forest.model.OptimalKNN import (
    OptimalKNN,
    WeightedKNNWithGPRidge,
)
from evolutionary_forest.model.RidgeGCV import RidgeGCV
from evolutionary_forest.multigene_gp import (
    result_post_process,
    MultiplePrimitiveSet,
    GPPipeline,
    IndividualConfiguration,
)
from evolutionary_forest.sklearn_utils import cross_val_predict
from evolutionary_forest.utility.feature_importance.aggregation import (
    split_arrays_by_splits,
)
from evolutionary_forest.utility.ood_split import OutOfDistributionSplit
from evolutionary_forest.utility.sampling_utils import (
    sample_according_to_distance,
)
from evolutionary_forest.utils import (
    reset_random,
    cv_prediction_from_ridge,
    one_hot_encode,
)

np.seterr(invalid="ignore")
reset_random(0)
time_flag = False


def select_from_array(arr, s, x):
    s = s % len(arr)
    if s + x <= len(arr):
        return arr[s : s + x]
    else:
        return np.concatenate((arr[s : s + x], arr[: (s + x) % len(arr)]))


class EvaluationResults:
    def __init__(
        self,
        gp_evaluation_time=None,
        ml_evaluation_time=None,
        hash_result=None,
        correlation_results=None,
        introns_results=None,
        semantic_results=None,
        feature_numbers=None,
        contrastive_loss=None,
    ):
        self.gp_evaluation_time: int = gp_evaluation_time
        self.ml_evaluation_time: int = ml_evaluation_time
        # hash value of all features
        self.hash_result: list = hash_result
        # correlation of all features
        self.correlation_results: list = correlation_results
        # correlation of each node
        self.introns_results: list = introns_results
        # semantic of each features
        self.semantic_results: list = semantic_results
        # in ususal case, it is useless
        # however, it could [1,1,2] in case has categorical features trnasformed by one-hot encoding
        self.feature_numbers = feature_numbers

        # for contrastive learning
        self.contrastive_loss = contrastive_loss


def calculate_score(args):
    (X, Y, score_func, cv, configuration) = calculate_score.data
    configuration: EvaluationConfiguration
    configuration.enable_library = True
    dynamic_target = configuration.dynamic_target
    original_features = configuration.original_features
    pset = configuration.pset
    feature_importance_method = configuration.feature_importance_method
    filter_elimination = configuration.filter_elimination
    intron_calculation = configuration.intron_calculation
    sample_weight = configuration.sample_weight
    transductive_learning = configuration.transductive_learning

    if configuration.mini_batch:
        X = select_from_array(
            X,
            configuration.current_generation * configuration.batch_size // 4,
            configuration.batch_size,
        )
        Y = select_from_array(
            Y,
            configuration.current_generation * configuration.batch_size // 4,
            configuration.batch_size,
        )

    pipe: GPPipeline
    individual_configuration: IndividualConfiguration
    pipe, func, individual_configuration = args

    if not isinstance(func, list):
        func = dill.loads(func)

    if isinstance(sample_weight, str) and sample_weight.startswith("Adaptive"):
        sample_weight = individual_configuration.sample_weight

    # GP evaluation
    start_time = time.time()
    semantic_results = None

    # used for LGP-like mode
    results: EvaluationResults
    if hasattr(pipe, "register"):
        register_array = pipe.register
    else:
        register_array = None

    feature_numbers = None
    base_model = pipe["Ridge"]

    if configuration.basic_primitives.startswith("Pipeline"):
        Yp, feature_numbers = multi_tree_evaluation_typed(
            func,
            pset,
            X,
            evaluation_configuration=configuration,
        )
        # feature cross may extend features
        hash_result = [
            get_hash_value(x) for x in split_arrays_by_splits(Yp.T, feature_numbers)
        ]
        assert len(hash_result) == len(func), f"{len(hash_result)}, {len(func)}"
        correlation_results = None
        introns_results = None
        feature_numbers = np.array(feature_numbers)
        if configuration.save_semantics:
            semantic_results = Yp
    else:
        Yp, results = multi_tree_evaluation(
            func,
            pset,
            X,
            original_features,
            need_hash=True,
            target=Y,
            configuration=configuration,
            register_array=register_array,
            similarity_score=intron_calculation,
            individual_configuration=individual_configuration,
        )
        hash_result, correlation_results, introns_results = (
            results.hash_result,
            results.correlation_results,
            results.introns_results,
        )
        if configuration.save_semantics:
            semantic_results = Yp
        if transductive_learning:
            Yp = Yp[: len(Y)]
        assert len(hash_result) == len(func), f"{len(hash_result)}, {len(func)}"
        assert isinstance(Yp, (np.ndarray, torch.Tensor))
        if isinstance(Yp, np.ndarray):
            assert not np.any(np.isnan(Yp)), f"Type: {Yp.dtype}, Yp"
            assert not np.any(np.isinf(Yp))

        # only use for PS-Tree
        if hasattr(pipe, "partition_scheme"):
            partition_scheme = pipe.partition_scheme
            assert not np.any(np.isnan(partition_scheme))
            assert not np.any(np.isinf(partition_scheme))
            Yp = np.concatenate([Yp, np.reshape(partition_scheme, (-1, 1))], axis=1)
    if hasattr(pipe, "active_gene") and pipe.active_gene is not None:
        Yp = Yp[:, pipe.active_gene]

    gp_evaluation_time = time.time() - start_time

    if configuration.gradient_descent:
        if isinstance(base_model, OptimalKNN):
            contrastive_gradient_optimization(Yp, Y, func)
        else:
            gradient_optimization(Yp, Y, configuration, func)
        # evaluate again
        Yp = multi_tree_evaluation(
            func,
            pset,
            X,
            original_features,
            configuration=configuration,
            individual_configuration=individual_configuration,
        )

    if configuration.constant_type is None:
        gradient_operators = False
    else:
        gradient_operators = (
            configuration.gradient_descent
            or configuration.constant_type.startswith("GD")
        )
    if gradient_operators:
        Yp = Yp.detach().numpy()

    # ML evaluation
    start_time = time.time()
    regression_task = isinstance(base_model, RegressorMixin)

    if not configuration.cross_validation:
        pipe.fit(Yp, Y)
        if regression_task:
            y_pred = pipe.predict(Yp)
        else:
            y_pred = pipe.predict_proba(Yp)
        if isinstance(base_model, (MTLRidgeCV, MTLLassoCV)):
            y_pred = y_pred.flatten()
        estimators = [pipe]
    else:
        if configuration.ood_split:
            cv = OutOfDistributionSplit(n_splits=5, n_bins=5)
            y_pred, estimators = cross_val_predict(
                pipe,
                Yp,
                Y,
                cv=cv,
            )
        elif isinstance(base_model, (RidgeCV, RidgeGCV)) or (
            isinstance(base_model, MixupRegressor)
            and isinstance(base_model.regressor, RidgeGCV)
        ):
            if time_flag:
                cv_st = time.time()
            else:
                cv_st = 0

            # Ridge CV
            if sample_weight is not None:
                pipe.fit(Yp, Y, Ridge__sample_weight=sample_weight)
            else:
                # impute nan again
                Yp = np.nan_to_num(Yp, posinf=0, neginf=0)
                # avoid error in very special case
                Y = np.nan_to_num(Y, posinf=0, neginf=0)
                try:
                    pipe.fit(Yp, Y)
                except ValueError as e:
                    print("Value Error", Yp)
                    print("Value Error", Y)
                    raise e

            if time_flag:
                print("Cross Validation Time", time.time() - cv_st)

            """
            Potential Impacts:
            Given an incorrect best index
            """
            if isinstance(base_model, MTLRidgeCV):
                y_pred = base_model.cv_prediction(Y)
                estimators = [pipe]
            else:
                real_prediction = cv_prediction_from_ridge(Y, base_model)
                y_pred, estimators = real_prediction, [pipe]
        elif cv == 1:
            # single fold training (very fast)
            indices = np.arange(len(Y))
            x_train, x_test, y_train, y_test, idx_train, idx_test = train_test_split(
                Yp, Y, indices, test_size=0.2, random_state=0
            )
            clone_pipe: Pipeline = clone(pipe)
            estimators = [clone_pipe]
            clone_pipe.fit(x_train, y_train)
            consistency_check(pipe, clone_pipe)
            y_pred = clone_pipe.predict(x_test)
        else:
            # cross-validation
            if dynamic_target:
                cv = get_cv_splitter(base_model, cv, random.randint(0, int(1e9)))
            else:
                cv = get_cv_splitter(base_model, cv)

            if filter_elimination is not None and filter_elimination is not False:
                strategies = set(filter_elimination.split(","))
                mask = np.ones(X.shape[1], dtype=bool)
                if "Variance" in strategies:
                    # eliminate features based on variance
                    threshold = VarianceThreshold(threshold=0.01)
                    threshold.fit(Yp)
                    indices = threshold.get_support(indices=True)
                    mask[indices] = False
                if "Correlation" in strategies:
                    # eliminate features based on correlation
                    col_corr = []
                    corr_matrix = np.corrcoef(Yp)
                    for i in range(corr_matrix.shape[1]):
                        for j in range(i):
                            if abs(corr_matrix[i, j]) > threshold:
                                # highly correlated features
                                col_corr.append(i)
                                break
                    mask[col_corr] = False
                Yp = Yp[:, mask]

            if time_flag:
                cv_st = time.time()
            else:
                cv_st = 0

            if regression_task:
                y_pred, estimators = cross_val_predict(pipe, Yp, Y, cv=cv)
            else:
                y_pred, estimators = cross_val_predict(
                    pipe, Yp, Y, cv=cv, method="predict_proba"
                )

            if time_flag:
                print("Cross Validation Time", time.time() - cv_st)

            if feature_importance_method == "SHAP" and len(estimators) == cv.n_splits:
                for id, estimator in enumerate(estimators):
                    split_fold = list(cv.split(Yp, Y))
                    train_id, test_id = split_fold[id][0], split_fold[id][1]
                    if isinstance(
                        estimator["Ridge"], (LinearModel, LogisticRegression)
                    ):
                        explainer = shap.LinearExplainer(
                            estimator["Ridge"], Yp[train_id]
                        )
                    elif isinstance(estimator["Ridge"], BaseDecisionTree):
                        explainer = shap.TreeExplainer(estimator["Ridge"], Yp[train_id])
                    else:
                        raise Exception
                    if isinstance(estimator["Ridge"], BaseDecisionTree):
                        feature_importance = explainer.shap_values(Yp[test_id])[0]
                    else:
                        feature_importance = explainer.shap_values(Yp[test_id])
                    estimator["Ridge"].shap_values = np.abs(feature_importance).mean(
                        axis=0
                    )

            if (
                feature_importance_method == "PermutationImportance"
                and len(estimators) == cv.n_splits
            ):
                # Don't need to calculate the mean value here
                for id, estimator in enumerate(estimators):
                    split_fold = list(cv.split(Yp, Y))
                    train_id, test_id = split_fold[id][0], split_fold[id][1]
                    r = permutation_importance(
                        estimator["Ridge"],
                        Yp[test_id],
                        Y[test_id],
                        n_jobs=1,
                        n_repeats=1,
                    )
                    estimator["Ridge"].pi_values = np.abs(r.importances_mean)

            if np.any(np.isnan(y_pred)):
                np.save("error_data_x.npy", Yp)
                np.save("error_data_y.npy", Y)
                raise Exception
    ml_evaluation_time = time.time() - start_time
    configuration.enable_library = False

    contrastive_loss = None
    if configuration.contrastive_loss:
        contrastive_loss = configuration.contrastive_loss(Yp, X, Y)

    return (
        y_pred,
        estimators,
        EvaluationResults(
            gp_evaluation_time=gp_evaluation_time,
            ml_evaluation_time=ml_evaluation_time,
            hash_result=hash_result,
            correlation_results=correlation_results,
            introns_results=introns_results,
            semantic_results=semantic_results,
            feature_numbers=feature_numbers,
            contrastive_loss=contrastive_loss,
        ),
    )


def consistency_check(pipe, clone_pipe):
    if isinstance(pipe["Ridge"], (OptimalKNN, WeightedKNNWithGPRidge)):
        assert pipe["Ridge"].distance == clone_pipe["Ridge"].distance


def calculate_permutation_importance(estimators, Yp, Y):
    if (
        not hasattr(estimators[0]["Ridge"], "coef_")
        and not hasattr(estimators[0]["Ridge"], "feature_importances_")
        and not hasattr(estimators[0]["Ridge"], "feature_importance")
    ):
        if time_flag:
            permutation_st = time.time()
        else:
            permutation_st = 0

        for id, estimator in enumerate(estimators):
            knn = estimator
            X_test, y_test = Yp, Y
            baseline_score = knn.score(X_test, y_test)
            importances = []
            for i in range(X_test.shape[1]):
                X_drop = X_test.copy()
                X_drop[:, i] = np.mean(X_drop[:, i])
                score = knn.score(X_drop, y_test)
                importances.append(baseline_score - score)
            feature_importances_ = np.array(importances)

            # importance_values = permutation_importance(estimator, Yp, Y, random_state=0)
            # feature_importances_ = importance_values.importances_mean
            if np.any(feature_importances_ < 0):
                feature_importances_ = feature_importances_ - feature_importances_.min()
            estimator["Ridge"].feature_importances_ = (
                feature_importances_ / feature_importances_.sum()
            )

        if time_flag:
            print("Permutation Cost", time.time() - permutation_st)


def statistical_best_alpha(base_model, Y, new_best_index):
    # new_best_index = statistical_best_alpha(base_model, Y, new_best_index)
    all_y_pred = base_model.cv_results_ + Y.mean()
    # get all error values
    errors = (Y.reshape(-1, 1) - all_y_pred) ** 2
    b_idx = None
    for idx in range(new_best_index + 1, errors.shape[1]):
        # signed rank test
        if wilcoxon(errors[:, new_best_index], errors[:, idx])[1] > 0.05:
            b_idx = idx
    if b_idx is not None:
        new_best_index = b_idx
    return new_best_index


def rbf_kernel_on_label(X, gamma):
    # Compute pairwise squared Euclidean distances
    distances_sq = cdist(X.reshape(-1, 1), X.reshape(-1, 1), "sqeuclidean")
    # Compute RBF kernel
    K = np.exp(-gamma * distances_sq)
    return K


def get_sample_weight(X, testX, Y, imbalanced_configuration: ImbalancedConfiguration):
    """
    When calculating the distance with test data, larger means more important.
    When calculating the distance with training data, larger is more important.
    :return:
    """
    # return None
    # Calculate the pairwise Euclidean distance
    X_space = imbalanced_configuration.weight_on_x_space
    based_on_test = imbalanced_configuration.based_on_test
    if X_space:
        if based_on_test:
            D = np.sqrt(
                np.sum((X[:, np.newaxis, :] - testX[np.newaxis, :, :]) ** 2, axis=-1)
            )
        else:
            X = np.concatenate([X, Y.reshape(-1, 1)], axis=1)
            D = np.sqrt(
                np.sum((X[:, np.newaxis, :] - X[np.newaxis, :, :]) ** 2, axis=-1)
            )
        # Set the gamma hyperparameter
        gamma = 1 / X.shape[1]
        # Calculate the RBF kernel matrix
        K = np.exp(-gamma * D**2)
    else:
        K = rbf_kernel_on_label(Y, 0.1)

    if not based_on_test or not X_space:
        K = np.sum(-np.sort(-K, axis=1)[:, :5], axis=1)
        K = 1 / K
    else:
        K = np.sum(-np.sort(-K, axis=1)[:, :5], axis=1)
    return K


def single_fold_validation(model, x_data, y_data, index):
    # only validate single fold, this method is faster than cross-validation
    cv = model_selection.KFold(n_splits=5, shuffle=False, random_state=0)
    current_index = 0
    scores = []
    for train_index, test_index in cv.split(x_data):
        if current_index == index:
            # print("TRAIN:", train_index, "TEST:", test_index)
            X_train, X_test = x_data[train_index], x_data[test_index]
            y_train, y_test = y_data[train_index], y_data[test_index]
            model.fit(X_train, y_train)
            if isinstance(model["Ridge"], ClassifierMixin):
                scores.append(accuracy_score(y_test, model.predict(X_test)))
            elif isinstance(model["Ridge"], RegressorMixin):
                scores.append(r2_score(y_test, model.predict(X_test)))
            else:
                raise Exception
        else:
            scores.append(-1)
        current_index += 1
    assert np.any(scores != 0)
    return {
        "test_score": scores,
        "estimator": [model for _ in range(5)],
    }


def get_cv_splitter(base_model, cv, random_state=0):
    if isinstance(base_model, ClassifierMixin):
        cv = StratifiedKFold(n_splits=cv, shuffle=True, random_state=random_state)
    else:
        cv = KFold(n_splits=cv, shuffle=True, random_state=random_state)
    return cv


def split_and_combine_data_decorator(
    data_arg_position=2,  # typically the third argument (indexing from 0)
    data_arg_name="data",
):
    def decorator(func):
        @wraps(func)
        def wrapper(*args, **kwargs):
            # Identifying the 'data' argument by its keyword or position
            data = kwargs.get(
                data_arg_name,
                args[data_arg_position] if len(args) > data_arg_position else None,
            )
            need_hash = kwargs.get("need_hash", False)

            # Check if data needs to be split
            step_size = 20000
            if data is not None and len(data) > step_size and not need_hash:
                # Split the data into slices of 50000 elements
                slices = [
                    data[i : i + step_size] for i in range(0, len(data), step_size)
                ]

                # Process each slice and collect results
                results = []
                for slice_data in slices:
                    if "data" in kwargs:
                        kwargs["data"] = slice_data
                    else:
                        args = list(args)
                        args[data_arg_position] = slice_data
                        args = tuple(args)

                    result = func(*args, **kwargs)
                    if isinstance(result, torch.Tensor):
                        result = result.detach().numpy()
                    results.append(result)
                    assert isinstance(result, (np.ndarray, torch.Tensor)), (
                        f"{result}, {type(result)}"
                    )

                # Combine the results from all slices
                combined_results = np.concatenate(results)
                assert len(combined_results) == len(data)
                return combined_results
            else:
                # Call the original function if no slicing is required
                return func(*args, **kwargs)

        return wrapper

    return decorator


@split_and_combine_data_decorator()
def multi_tree_evaluation(
    gp_trees: List[PrimitiveTree],
    pset,
    data: np.ndarray,
    original_features=False,
    need_hash=False,
    register_array=None,
    target=None,
    configuration: EvaluationConfiguration = None,
    similarity_score=False,
    random_noise=0,
    random_seed=0,
    noise_configuration: NoiseConfiguration = None,
    reference_label: np.ndarray = None,
    individual_configuration: IndividualConfiguration = None,
    evaluation_cache: TreeLRUCache = None,
):
    if configuration is None:
        configuration = EvaluationConfiguration()

    if individual_configuration != None and isinstance(
        individual_configuration.dynamic_standardization, StandardScaler
    ):
        if not hasattr(individual_configuration.dynamic_standardization, "mean_"):
            data = individual_configuration.dynamic_standardization.fit_transform(data)
        else:
            data = individual_configuration.dynamic_standardization.transform(data)

    gradient_descent = configuration.gradient_descent
    if configuration.constant_type is None:
        gradient_optimization_flag = False
    else:
        gradient_optimization_flag = configuration.constant_type.startswith("GD")
    gradient_operators = gradient_descent or gradient_optimization_flag
    if gradient_operators and isinstance(data, np.ndarray):
        data = torch.from_numpy(data).float().detach()

    # quick evaluate the result of features
    result = []
    hash_result = []
    correlation_results = []
    introns_results = []
    if hasattr(pset, "number_of_register"):
        # This part is useful for modular GP with registers
        # start with empty registers
        register = np.ones((data.shape[0], pset.number_of_register))
        for id, gene in enumerate(gp_trees):
            input_data = np.concatenate([data, register], axis=1)
            # evaluate GP trees
            quick_result = single_tree_evaluation(gene, pset, input_data)
            quick_result = quick_fill([quick_result], data)[0]
            # save hash of semantics
            hash_value = get_hash_value(quick_result)
            hash_result.append(hash_value)
            # store to register
            register[:, register_array[id]] = quick_result
        result = register.T
    elif isinstance(pset, MultiplePrimitiveSet):
        # Modular GP
        for id, gene in enumerate(gp_trees):
            quick_result = single_tree_evaluation(gene, pset.pset_list[id], data)
            quick_result = quick_fill([quick_result], data)[0]
            add_hash_value(quick_result, hash_result)
            if target is not None:
                correlation_results.append(
                    np.abs(
                        cos_sim(
                            target - target.mean(), quick_result - quick_result.mean()
                        )
                    )
                )
            result.append(quick_result)
            data = np.concatenate([data, np.reshape(quick_result, (-1, 1))], axis=1)
    else:
        # ordinary GP evaluation
        for gene in gp_trees:
            # support a cache system
            if (
                evaluation_cache is not None
                and evaluation_cache.query(gene, random_noise, random_seed) is not None
            ):
                # cache to skip evaluation
                feature = evaluation_cache.query(gene, random_noise, random_seed)
                result.append(feature)
                continue

            feature, semantic_similarity = single_tree_evaluation(
                gene,
                pset,
                data,
                target=target if similarity_score else None,
                return_subtree_information=True,
                random_noise=random_noise,
                random_seed=random_seed,
                evaluation_configuration=configuration,
                noise_configuration=noise_configuration,
                reference_label=reference_label,
            )
            if isinstance(feature, np.ndarray) and len(feature.shape) == 2:
                # multi-dimensional output
                result.extend(list(feature.T))
            else:
                introns_results.append(semantic_similarity)
                simple_feature = quick_fill([feature], data)[0]
                add_hash_value(simple_feature, hash_result)
                if target is not None and configuration.intron_calculation:
                    abs_pearson_correlation = np.abs(
                        cos_sim(
                            target - target.mean(),
                            simple_feature - simple_feature.mean(),
                        )
                    )
                    correlation_results.append(abs_pearson_correlation)
                result.append(feature)

            if evaluation_cache is not None:
                # support a cache system
                evaluation_cache.store(gene, feature, random_noise, random_seed)

    if not gradient_operators:
        result = result_post_process(result, data, original_features)
        # result = np.reshape(result[:, -1], (-1, 1))
    if gradient_operators:
        result = quick_fill(result, data)
        result = torch.stack(tuple(result)).T

    if not need_hash:
        return result
    else:
        return result, EvaluationResults(
            hash_result=hash_result,
            correlation_results=correlation_results,
            introns_results=introns_results,
        )


def get_hash_value(quick_result):
    if isinstance(quick_result, np.ndarray):
        hash_value = hash(quick_result.tostring())
    else:
        hash_value = hash(str(quick_result))
    return hash_value


def add_hash_value(quick_result, hash_result):
    if quick_result.var() != 0:
        hash_value = quick_result - quick_result.mean() / quick_result.var()
    else:
        hash_value = quick_result - quick_result.mean()
    if isinstance(quick_result, np.ndarray):
        hash_result.append(joblib.hash(hash_value))
    else:
        hash_result.append(hash(str(hash_value)))


cos_sim = lambda a, b: np.dot(a, b) / (np.linalg.norm(a) * np.linalg.norm(b))


# @custom_lru_cache(maxsize=10000, key_func=gp_key_func)
def single_tree_evaluation(
    expr: PrimitiveTree,
    pset,
    data,
    prefix="ARG",
    target=None,
    return_subtree_information=False,
    random_noise=0,
    random_seed=0,
    evaluation_configuration: EvaluationConfiguration = None,
    noise_configuration: NoiseConfiguration = None,
    reference_label=None,
) -> Tuple[np.ndarray, dict]:
    if evaluation_configuration is None:
        evaluation_configuration = EvaluationConfiguration()
    # random noise is vital for sharpness aware minimization
    # quickly evaluate a primitive tree
    lsh = evaluation_configuration.lsh
    classification = evaluation_configuration.classification
    if lsh:
        random_matrix = lsh_matrix_initialization(lsh, data)
    result = None
    stack = []
    subtree_information = {}
    depth_information, _ = node_depths_top_down(expr, current_depth=0)
    best_score = None
    # save the semantics of the best subtree
    best_subtree_semantics = None
    if noise_configuration is not None and noise_configuration.strict_layer_mode:
        if noise_configuration.skip_root:
            random_nodes = select_one_node_per_path(expr, forbidden_nodes={0})
        else:
            random_nodes = select_one_node_per_path(expr)
    else:
        # default value
        random_nodes = []
    for id, node in enumerate(expr):
        stack.append((node, [], id))
        while len(stack[-1][1]) == stack[-1][0].arity:
            prim, args, id = stack.pop()
            equivalent_subtree = -1
            if isinstance(prim, Primitive):
                try:
                    # for idx in range(len(args)):
                    #     if isinstance(args[idx], (float, int)):
                    #         args[idx] = np.full(len(data), args[idx])
                    result = pset.context[prim.name](*args)
                    if (
                        evaluation_configuration.enable_library
                        and evaluation_configuration.semantic_library is not None
                    ):
                        if isinstance(result, np.ndarray) and result.size > 1:
                            # Add subtree to semantic lib
                            evaluation_configuration.semantic_library.append_subtree(
                                result, PrimitiveTree(expr[expr.searchSubtree(id)])
                            )
                    if (
                        random_noise > 0
                        and (isinstance(result, (np.ndarray)) and result.size > 1)
                        and (isinstance(result, (torch.Tensor)) and result.shape[0] > 1)
                    ):
                        if (
                            (
                                # not add noise to the root node
                                len(stack) == 0 and noise_configuration.skip_root
                            )
                            or noise_configuration.only_terminal
                            or prim.ret == FeatureLayer
                        ):
                            pass
                        else:
                            layer_random_noise = get_adaptive_noise(
                                noise_configuration.layer_adaptive,
                                depth_information[id],
                                random_noise,
                            )
                            if (
                                noise_configuration.strict_layer_mode
                                and id not in random_nodes
                            ):
                                layer_random_noise = 0
                            result = inject_noise_to_data(
                                result,
                                layer_random_noise,
                                noise_configuration,
                                random_seed=random_seed,
                                reference_label=reference_label,
                                sam_mix_bandwidth=noise_configuration.sam_mix_bandwidth,
                            )
                except OverflowError as e:
                    result = args[0]
                    logging.error(
                        "Overflow error occurred: %s, args: %s", str(e), str(args)
                    )
                if target is not None:
                    for arg_id, a in enumerate(args):
                        if np.array_equal(result, a):
                            equivalent_subtree = arg_id
            elif isinstance(prim, Terminal):
                if prefix in prim.name:
                    if isinstance(data, np.ndarray) or isinstance(data, torch.Tensor):
                        result = data[:, int(prim.name.replace(prefix, ""))]
                    elif isinstance(data, (dict, enum.EnumMeta)):
                        result = data[prim.name]
                    else:
                        raise ValueError("Unsupported data type!")
                    if (
                        random_noise > 0
                        and isinstance(result, (np.ndarray, torch.Tensor))
                        # not a trivial expression
                        and len(result) > 1
                        and noise_configuration.noise_to_terminal is not False
                        # not add noise to only a terminal node, len(stack) == 0 represents only terminal node
                        # but this restriction only available in skip_root mode
                        and not (len(stack) == 0 and noise_configuration.skip_root)
                        # not to add noise to categorical features
                        and not (prim.ret == CategoricalFeature)
                    ):
                        layer_random_noise = get_adaptive_noise(
                            noise_configuration.layer_adaptive,
                            depth_information[id],
                            random_noise,
                        )
                        if (
                            noise_configuration.strict_layer_mode
                            and id not in random_nodes
                        ):
                            layer_random_noise = 0
                        result = inject_noise_to_data(
                            result,
                            layer_random_noise,
                            noise_configuration,
                            random_seed=random_seed,
                            reference_label=reference_label,
                            sam_mix_bandwidth=noise_configuration.sam_mix_bandwidth,
                        )
                else:
<<<<<<< HEAD
                    if isinstance(prim.value, str):
                        result = float(prim.value)
                    else:
                        result = prim.value
=======
                    result = float(prim.value)
>>>>>>> e6b68bd8
            else:
                raise Exception
            if target is not None:
                if len(np.unique(result)) == 1:
                    # If this primitive outputs constant, this can be viewed as an intron
                    subtree_information[id] = -1
                else:
                    if classification:
                        one_hot = one_hot_encode(target)
                        similarity = max(
                            map(
                                lambda t: np.abs(cos_sim(result - result.mean(), t)),
                                one_hot.T,
                            )
                        )
                        subtree_information[id] = similarity
                    else:
                        subtree_information[id] = np.abs(
                            cos_sim(result - result.mean(), target - target.mean())
                        )
                    if lsh:
                        hash_id = local_sensitive_hash(random_matrix, result)
                        subtree_information[id] = (subtree_information[id], hash_id)
                    if (
                        best_subtree_semantics is None
                        or best_score < subtree_information[id]
                    ):
                        best_score = subtree_information[id]
                        best_subtree_semantics = result
                    if equivalent_subtree >= 0:
                        # check whether a subtree is equal to its parent
                        subtree_information[id] = (
                            subtree_information[id],
                            equivalent_subtree,
                            "",
                        )
            if len(stack) == 0:
                break  # If stack is empty, all nodes should have been seen
            stack[-1][1].append(result)
    if len(subtree_information) > 0:
        assert len(subtree_information) == len(expr)
    if return_subtree_information:
        return result, subtree_information
    else:
        return result


def get_adaptive_noise(layer_adaptive, node_depth, random_noise):
    if layer_adaptive == "InvLinear":
        layer_random_noise = 1 / node_depth * random_noise
    elif layer_adaptive == "Linear":
        # Add noise to deep layers
        layer_random_noise = node_depth * random_noise
    elif layer_adaptive == "Log":
        # Less aggressive
        layer_random_noise = 1 / np.log(1 + node_depth) * random_noise
    elif layer_adaptive == "Sqrt":
        layer_random_noise = 1 / np.sqrt(node_depth) * random_noise
    elif layer_adaptive == "Cbrt":
        layer_random_noise = 1 / np.cbrt(node_depth) * random_noise
    elif layer_adaptive == "Log+":
        layer_random_noise = np.log(1 + node_depth) * random_noise
    elif layer_adaptive == "Sqrt+":
        layer_random_noise = np.sqrt(node_depth) * random_noise
    elif layer_adaptive == "Cbrt+":
        layer_random_noise = np.cbrt(node_depth) * random_noise
    else:
        layer_random_noise = random_noise
    return layer_random_noise


def lsh_matrix_initialization(lsh, data):
    rng = np.random.RandomState(0)
    if lsh == "Log":
        random_matrix = rng.randn(len(data), int(np.ceil(np.log2(len(data)))))
    elif not isinstance(lsh, bool) and isinstance(lsh, int):
        random_matrix = rng.randn(len(data), int(lsh))
    else:
        random_matrix = rng.randn(len(data), 10)
    return random_matrix


def local_sensitive_hash(random_matrix: np.ndarray, result):
    """
    LSH works by projecting data points into a lower-dimensional space using random projection matrices,
    and then quantizing these projections into hash codes.
    Similar data points are likely to be mapped to the same or nearby hash codes.
    """
    # locality-sensitive hash
    hash_id = 0
    final_sign = (result - result.mean()) @ random_matrix
    for s_id, s in enumerate(final_sign):
        if s > 0:
            hash_id += 1 << s_id
    return hash_id


@lru_cache()
def random_sample(size_of_noise, random_seed):
    return np.random.randint(0, size_of_noise, size_of_noise)


@cached(
    cache=LRUCache(maxsize=128),
    key=lambda random_seed, reference_label, gamma: hashkey(random_seed, gamma),
)
def weighted_sampling_cached(random_seed, reference_label, gamma=1):
    return weighted_sampling(random_seed, reference_label, gamma)


def weighted_sampling(random_seed, reference_label, gamma=1):
    distance_matrix = rbf_kernel(reference_label.reshape(-1, 1), gamma=gamma)
    return sample_according_to_distance(
        distance_matrix, np.arange(0, len(reference_label))
    )


def inject_noise_to_data(
    result,
    random_noise_magnitude: float,
    noise_configuration: NoiseConfiguration,
    noise_vector: np.ndarray = None,
    random_seed=0,
    reference_label=None,
    sam_mix_bandwidth=None,
):
    if random_noise_magnitude == 0:
        return result
    noise_type = noise_configuration.noise_type
    if noise_type == "Shuffle":
        return local_sensitive_shuffle_by_value(
            result, variability_scale=noise_configuration.shuffle_scale
        )
    size_of_noise = len(result)
    if noise_vector is not None:
        noise = noise_vector
    else:
        if noise_configuration.stochastic_mode:
            noise = noise_generation.__wrapped__(
                noise_type, size_of_noise, random_noise_magnitude, random_seed=-1
            )
        else:
            noise = noise_generation(
                noise_type, size_of_noise, random_noise_magnitude, random_seed
            )

    if isinstance(result, torch.Tensor):
        # from numpy
        noise = torch.from_numpy(noise).float()

    if noise_configuration.noise_normalization == "Mix":
        sampled_instances = random_sample(len(result), random_seed)
        result = (1 - noise) * result + noise * result[sampled_instances]
    elif noise_configuration.noise_normalization in ["MixT", "MixT+"]:
        # For this distance matrix, the larger, the near
        if noise_configuration.stochastic_mode:
            sampled_instances = weighted_sampling(
                random_seed, reference_label, gamma=sam_mix_bandwidth
            )
        else:
            sampled_instances = weighted_sampling_cached(
                random_seed, reference_label, gamma=sam_mix_bandwidth
            )
        result = (1 - noise) * result + noise * result[sampled_instances]
    elif noise_configuration.noise_normalization == "Instance+":
        result = result + noise * random_noise_magnitude * result
    elif noise_configuration.noise_normalization == "Instance":
        result = result + noise * random_noise_magnitude * np.abs(result)
    elif noise_configuration.noise_normalization == "STD":
        result = result + noise * random_noise_magnitude * np.std(result)
    elif noise_configuration.noise_normalization in ["None", None]:
        result = result + noise * random_noise_magnitude
    else:
        raise Exception("Invalid noise normalization type")

    return result


def get_truncated_normal(mean=0, sd=1, low=0, upp=10):
    return truncnorm((low - mean) / sd, (upp - mean) / sd, loc=mean, scale=sd)


@lru_cache
def noise_generation(noise_type, size_of_noise, random_noise_magnitude, random_seed):
    """
    Obviously, it's possible to use cache technique to avoid the expensive sampling process
    """
    if random_seed == -1:
        rng = np.random
    else:
        rng = np.random.RandomState(random_seed)
    if noise_type == "Normal":
        noise = rng.normal(0, 1, size_of_noise)
    elif noise_type == "TruncatedNormal":
        noise = get_truncated_normal(0, 1, -1, 1).rvs(size_of_noise)
    elif noise_type == "Uniform":
        noise = rng.uniform(-1, 1, size_of_noise)
    elif noise_type == "Laplace":
        noise = rng.laplace(0, 1, size_of_noise)
    elif noise_type == "Beta":
        noise = rng.beta(1, random_noise_magnitude, size_of_noise)
        # ensure large part of original samples, and less part is noise
        noise = np.minimum(noise, 1 - noise)
    elif noise_type == "Ensemble":
        choices = [
            rng.normal(0, 1, size_of_noise),
            rng.uniform(-1, 1, size_of_noise),
            rng.laplace(0, 1, size_of_noise),
        ]
        noise = choices[random_seed % len(choices)]
    elif noise_type == "Binomial":
        noise = rng.choice([-1, 1], size_of_noise)
    else:
        raise Exception("Invalid noise type")
    return noise.astype(np.float32)


def minimal_task():
    # A minimal task for SR
    x, y = make_regression(n_samples=1000)
    pset = gp.PrimitiveSet("MAIN", x.shape[1])
    pset.addPrimitive(np.add, 2, name="vadd")
    pset.addPrimitive(np.subtract, 2, name="vsub")
    pset.addPrimitive(np.multiply, 2, name="vmul")
    pset.addPrimitive(np.negative, 1, name="vneg")
    pset.addPrimitive(np.cos, 1, name="vcos")
    pset.addPrimitive(np.sin, 1, name="vsin")
    pset.addEphemeralConstant("rand101", lambda: random.randint(-1, 1))
    creator.create("FitnessMin", base.Fitness, weights=(-1.0,))
    creator.create("Individual", gp.PrimitiveTree, fitness=creator.FitnessMin)
    toolbox = base.Toolbox()
    toolbox.register("expr", gp.genHalfAndHalf, pset=pset, min_=2, max_=8)
    toolbox.register("individual", tools.initIterate, creator.Individual, toolbox.expr)
    toolbox.register("population", tools.initRepeat, list, toolbox.individual)
    toolbox.register("compile", gp.compile, pset=pset)
    pop = toolbox.population(n=10000)
    st = time.time()
    avg_a = np.zeros(x.shape[0])
    for ind in pop:
        avg_a += single_tree_evaluation(ind, pset, x)
    print("time", time.time() - st)
    st = time.time()
    avg_b = np.zeros(x.shape[0])
    for ind in pop:
        func = gp.compile(ind, pset)
        avg_b += func(*x.T)
    print("time", time.time() - st)
    assert_almost_equal(avg_a, avg_b)


def minimal_feature_importance():
    from sklearn.datasets import load_diabetes
    from sklearn.linear_model import Ridge

    diabetes = load_diabetes()
    X_train, X_val, y_train, y_val = train_test_split(
        diabetes.data, diabetes.target, random_state=0
    )
    model = Ridge(alpha=1e-2).fit(X_train, y_train)
    model.score(X_val, y_val)
    r = permutation_importance(model, X_val, y_val, n_repeats=30, random_state=0)
    print(r.importances_mean)
    for i in r.importances_mean.argsort()[::-1]:
        if r.importances_mean[i] - 2 * r.importances_std[i] > 0:
            print(
                f"{diabetes.feature_names[i]:<8}"
                f"{r.importances_mean[i]:.3f}"
                f" +/- {r.importances_std[i]:.3f}"
            )


if __name__ == "__main__":
    # minimal_task()
    minimal_feature_importance()<|MERGE_RESOLUTION|>--- conflicted
+++ resolved
@@ -933,14 +933,10 @@
                             sam_mix_bandwidth=noise_configuration.sam_mix_bandwidth,
                         )
                 else:
-<<<<<<< HEAD
                     if isinstance(prim.value, str):
                         result = float(prim.value)
                     else:
-                        result = prim.value
-=======
-                    result = float(prim.value)
->>>>>>> e6b68bd8
+                        result = float(prim.value)
             else:
                 raise Exception
             if target is not None:
